//! Tool for generating a nix-index database.
#[macro_use]
extern crate clap;
extern crate bincode;
extern crate futures;
extern crate hyper;
extern crate nix_index;
extern crate separator;
extern crate tokio_retry;
extern crate void;
extern crate xdg;
#[macro_use]
extern crate error_chain;
#[macro_use]
extern crate stderr;

use clap::{App, Arg, ArgMatches};
use error_chain::ChainedError;
use futures::{future, FutureExt, Stream, StreamExt, TryFutureExt};
use separator::Separatable;
use std::fs::{self, File};
use std::io::{self, Write};
use std::iter;
use std::sync::mpsc::channel;
use std::thread;
use std::iter::FromIterator;
use std::path::PathBuf;
use std::pin::Pin;
use std::process;
use std::result;
use std::str;

use nix_index::database;
use nix_index::files::FileTree;
use nix_index::hydra::Fetcher;
use nix_index::nixpkgs;
use nix_index::package::StorePath;
use nix_index::workset::{WorkSet, WorkSetHandle, WorkSetWatch};

/// The URL of the binary cache that we use to fetch file listings and references.
///
/// Hardcoded for now, but may be made a configurable option in the future.
const CACHE_URL: &'static str = "http://cache.nixos.org";

error_chain! {
    errors {
        QueryPackages {
            description("query packages error")
            display("querying available packages failed")
        }
        FetchFiles(path: StorePath) {
            description("file listing fetch error")
            display("fetching the file listing for store path '{}' failed", path.as_str())
        }
        FetchReferences(path: StorePath) {
            description("references fetch error")
            display("fetching the references of store path '{}' failed", path.as_str())
        }
        LoadPathsCache {
            description("paths.cache load error")
            display("loading the paths.cache file failed")
        }
        WritePathsCache {
            description("paths.cache write error")
            display("writing the paths.cache file failed")
        }
        CreateDatabase(path: PathBuf) {
            description("crate database error")
            display("creating the database at '{}' failed", path.to_string_lossy())
        }
        CreateDatabaseDir(path: PathBuf) {
            description("crate database directory error")
            display("creating the directory for the database at '{}' failed", path.to_string_lossy())
        }
        WriteDatabase(path: PathBuf) {
            description("database write error")
            display("writing to the database '{}' failed", path.to_string_lossy())
        }
        ParseProxy(err: nix_index::hydra::Error){
            description("proxy parse error")
            display("Can not parse proxy settings")
        }
    }
}

/// A stream of store paths (packages) with their associated file listings.
///
/// If a store path has no file listing (for example, because it is not built by hydra),
/// the file listing will be `None` instead.
type FileListingStream<'a> =
    Pin<Box<dyn Stream<Item = Result<Option<(StorePath, FileTree)>>> + 'a>>;

/// Fetches all the file listings for the full closure of the given starting set of path.
///
/// This function will fetch the file listings of each path in the starting set. Additionally, it
/// will also determine the references of each path and recursively fetch the file listings for those
/// paths.
///
/// The `jobs` argument is used to specify how many requests should be done in parallel. No more than
/// `jobs` requests will be in-flight at any given time.
fn fetch_file_listings(
    fetcher: &Fetcher,
    jobs: usize,
    starting_set: Vec<StorePath>,
) -> (FileListingStream, WorkSetWatch) {
    // Create the queue that will hold all the paths that still need processing.
    // Initially, only the starting set needs processing.
    let workset = WorkSet::from_iter(starting_set.into_iter().map(|x| (x.hash().into_owned(), x)));

    // Processes a single store path, fetching the file listing for it and
    // adding its references to the queue
    let process = move |mut handle: WorkSetHandle<_, _>, path: StorePath| {
        fetcher
            .fetch_references(path.clone())
            .map_err(|e| Error::with_chain(e, ErrorKind::FetchReferences(path)))
            .and_then(move |(path, references)| match references {
                Some(references) => {
                    for reference in references {
                        let hash = reference.hash().into_owned();
                        handle.add_work(hash, reference);
                    }
                    future::Either::Left(fetcher.fetch_files(&path).map(move |r| match r {
                        Err(e) => Err(Error::with_chain(e, ErrorKind::FetchFiles(path))),
                        Ok(Some(files)) => Ok(Some((path, files))),
                        Ok(None) => Ok(None),
                    }))
                }
                None => future::Either::Right(future::ok(None)),
            })
    };

    // Process all paths in the queue, until the queue becomes empty.
    let watch = workset.watch();
    let stream = workset
        .map(move |(handle, path)| process(handle, path))
        .buffer_unordered(jobs);
    (Box::pin(stream), watch)
}

/// Tries to load the file listings for all paths from a cache file named `paths.cache`.
///
/// This function is used to implement the `--path-cache` option.
fn try_load_paths_cache() -> Result<Option<(FileListingStream<'static>, WorkSetWatch)>> {
    let file = match File::open("paths.cache") {
        Ok(file) => file,
        Err(ref e) if e.kind() == io::ErrorKind::NotFound => return Ok(None),
        Err(e) => return Err(e).chain_err(|| ErrorKind::LoadPathsCache)?,
    };

    let mut input = io::BufReader::new(file);
    let fetched: Vec<(StorePath, FileTree)> =
        bincode::deserialize_from(&mut input).chain_err(|| ErrorKind::LoadPathsCache)?;
    let workset = WorkSet::from_iter(
        fetched
            .into_iter()
            .map(|(path, tree)| (path.hash().to_string(), Some((path, tree)))),
    );
    let watch = workset.watch();
    let stream = workset.map(|r| {
        let (_handle, v) = r;
        Ok(v)
    });

    Ok(Some((Box::pin(stream), watch)))
}

/// A struct holding the processed arguments for database creation.
struct Args {
    jobs: usize,
    database: PathBuf,
    nixpkgs: String,
    system: Option<String>,
    compression_level: i32,
    path_cache: bool,
    show_trace: bool,
    filter_prefix: String,
}

/// The main function of this module: creates a new nix-index database.
async fn update_index(args: &Args) -> Result<()> {
    // first try to load the paths.cache if requested, otherwise query
    // the packages normally. Also fall back to normal querying if the paths.cache
    // fails to load.
    let cached = if args.path_cache {
        errstln!("+ loading paths from cache");
        try_load_paths_cache()?
    } else {
        None
    };

    let fetcher = Fetcher::new(CACHE_URL.to_string()).map_err(|e| ErrorKind::ParseProxy(e))?;
    let (files, watch) = match cached {
        Some(v) => v,
        None => {
            // These are the paths that show up in `nix-env -qa`.
            let normal_paths = nixpkgs::query_packages(&args.nixpkgs, args.system.as_deref(), None, args.show_trace);

            // We also add some additional sets that only show up in `nix-env -qa -A someSet`.
            //
            // Some of these sets are not build directly by hydra. We still include them here
            // since parts of these sets may be build as dependencies of other packages
            // that are build by hydra. This way, our attribute path information is more
            // accurate.
            //
            // We only need sets that are not marked "recurseIntoAttrs" here, since if they are,
            // they are already part of normal_paths.
            let extra_scopes = [
                "xorg",
                "haskellPackages",
                "rPackages",
                "nodePackages",
                "coqPackages",
            ].iter().map(|scope| nixpkgs::query_packages(&args.nixpkgs, Some(scope), args.show_trace));

            // Collect results in parallel.
            let rx = {
                let (tx, rx) = channel();
                let handles : Vec<thread::JoinHandle<_>> =
                    iter::once(normal_paths).chain(extra_scopes).map(|path_iter| {
                        let tx = tx.clone();
                        thread::spawn(move || {
                            for path in path_iter {
                                tx.send(path).unwrap();
                            }
                        })
                    }).collect();

                for h in handles {
                    h.join().unwrap();
                }

                rx
            };

<<<<<<< HEAD
            let all_paths = rx.iter();
=======
            let all_paths = normal_paths.chain(extra_scopes.iter().flat_map(|scope| {
                nixpkgs::query_packages(&args.nixpkgs, args.system.as_deref(), Some(scope), args.show_trace)
            }));
>>>>>>> ffce80ca

            let paths: Vec<StorePath> = all_paths
                .map(|x| x.chain_err(|| ErrorKind::QueryPackages))
                .collect::<Result<_>>()?;
            fetch_file_listings(&fetcher, args.jobs, paths.clone())
        }
    };

    // Treat request errors as if the file list were missing
    let files = files.map(|r| {
        r.unwrap_or_else(|e| {
            errst!("\n{}", e.display_chain());
            None
        })
    });

    // Add progress output
    let (mut indexed, mut missing) = (0, 0);
    let files = files.inspect(|entry| {
        if entry.is_some() {
            indexed += 1;
        } else {
            missing += 1;
        };

        errst!("+ generating index: {:05} paths found :: {:05} paths not in binary cache :: {:05} paths in queue \r",
               indexed, missing, watch.queue_len());
        io::stderr().flush().expect("flushing stderr failed");
    });

    // Filter packages with no file listings available
    let mut files = files.filter_map(|entry| future::ready(entry));

    errst!("+ generating index");
    if args.filter_prefix.len() > 0 {
        errst!(" (filtering by `{}`)", args.filter_prefix);
    }
    errst!("\r");
    fs::create_dir_all(&args.database)
        .chain_err(|| ErrorKind::CreateDatabaseDir(args.database.clone()))?;
    let mut db = database::Writer::create(args.database.join("files"), args.compression_level)
        .chain_err(|| ErrorKind::CreateDatabase(args.database.clone()))?;

    let mut results: Vec<(StorePath, FileTree)> = Vec::new();
    while let Some(entry) = files.next().await {
        if args.path_cache {
            results.push(entry.clone());
        }
        let (path, files) = entry;
        db.add(path, files, args.filter_prefix.as_bytes())
            .chain_err(|| ErrorKind::WriteDatabase(args.database.clone()))?;
    }
    errstln!("");

    if args.path_cache {
        errstln!("+ writing path cache");
        let mut output = io::BufWriter::new(
            File::create("paths.cache").chain_err(|| ErrorKind::WritePathsCache)?,
        );
        bincode::serialize_into(&mut output, &results).chain_err(|| ErrorKind::WritePathsCache)?;
    }

    let index_size = db
        .finish()
        .chain_err(|| ErrorKind::WriteDatabase(args.database.clone()))?;
    errstln!("+ wrote index of {} bytes", index_size.separated_string());

    Ok(())
}

/// Extract the arguments from clap's arg matches, applying defaults and parsing them
/// where necessary.
fn process_args(matches: &ArgMatches) -> result::Result<Args, clap::Error> {
    let args = Args {
        jobs: value_t!(matches.value_of("requests"), usize)?,
        database: PathBuf::from(matches.value_of("database").unwrap()),
        nixpkgs: matches
            .value_of("nixpkgs")
            .expect("nixpkgs arg required")
            .to_string(),
        system: matches.value_of("system").map(|s| s.to_string()),
        compression_level: value_t!(matches.value_of("level"), i32)?,
        path_cache: matches.is_present("path-cache"),
        show_trace: matches.is_present("show-trace"),
        filter_prefix: matches.value_of("filter-prefix").unwrap_or("").to_string(),
    };

    Ok(args)
}

#[tokio::main]
async fn main() {
    let base = xdg::BaseDirectories::with_prefix("nix-index").unwrap();
    let cache_dir = base.get_cache_home();
    let cache_dir = cache_dir.to_string_lossy();

    let matches = App::new("Nixpkgs Files Indexer")
        .version(crate_version!())
        .author(crate_authors!())
        .about("Builds an index for nix-locate.")
        .arg(Arg::with_name("requests")
            .short("r")
            .long("requests")
            .value_name("NUM")
            .help("Make NUM http requests in parallel")
            .default_value("100"))
        .arg(Arg::with_name("database")
            .short("d")
            .long("db")
            .default_value(&cache_dir)
            .help("Directory where the index is stored"))
        .arg(Arg::with_name("nixpkgs")
            .short("f")
            .long("nixpkgs")
            .help("Path to nixpkgs for which to build the index, as accepted by nix-env -f")
            .default_value("<nixpkgs>"))
        .arg(Arg::with_name("system")
            .short("s")
            .long("system")
            .value_name("platform")
            .takes_value(true)
            .help("Specify system platform for which to build the index, accepted by nix-env --argstr system"))
        .arg(Arg::with_name("level")
             .short("c")
             .long("compression")
             .help("Zstandard compression level")
             .default_value("19"))
        .arg(Arg::with_name("show-trace")
            .long("show-trace")
            .help("Show a stack trace in case of Nix expression evaluation errors"))
        .arg(Arg::with_name("filter-prefix")
            .long("filter-prefix")
            .value_name("PREFIX")
            .help("Only add paths starting with PREFIX (e.g. `/bin/`)"))
        .arg(Arg::with_name("path-cache")
             .long("path-cache")
             .hidden(true)
             .help("Store and load results of fetch phase in a file called paths.cache.\n\
                    This speeds up testing different database formats / compression.\n\
                    Note: does not check if the cached data is up to date! Use only for development."))
        .get_matches();

    let args = process_args(&matches).unwrap_or_else(|e| e.exit());

    if let Err(e) = update_index(&args).await {
        errln!("error: {}", e);

        for e in e.iter().skip(1) {
            errln!("caused by: {}", e);
        }

        if let Some(backtrace) = e.backtrace() {
            errln!("backtrace: {:?}", backtrace);
        }
        process::exit(2);
    }
}<|MERGE_RESOLUTION|>--- conflicted
+++ resolved
@@ -210,7 +210,7 @@
                 "rPackages",
                 "nodePackages",
                 "coqPackages",
-            ].iter().map(|scope| nixpkgs::query_packages(&args.nixpkgs, Some(scope), args.show_trace));
+            ].iter().map(|scope| nixpkgs::query_packages(&args.nixpkgs, args.system.as_deref(), Some(scope), args.show_trace));
 
             // Collect results in parallel.
             let rx = {
@@ -232,13 +232,7 @@
                 rx
             };
 
-<<<<<<< HEAD
             let all_paths = rx.iter();
-=======
-            let all_paths = normal_paths.chain(extra_scopes.iter().flat_map(|scope| {
-                nixpkgs::query_packages(&args.nixpkgs, args.system.as_deref(), Some(scope), args.show_trace)
-            }));
->>>>>>> ffce80ca
 
             let paths: Vec<StorePath> = all_paths
                 .map(|x| x.chain_err(|| ErrorKind::QueryPackages))
