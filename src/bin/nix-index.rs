--- conflicted
+++ resolved
@@ -1,13 +1,4 @@
 //! Tool for generating a nix-index database.
-<<<<<<< HEAD
-=======
-
-use error_chain::{error_chain, ChainedError};
-use separator::Separatable;
-
-use clap::Parser;
-use futures::{future, FutureExt, Stream, StreamExt, TryFutureExt};
->>>>>>> 08bde3da
 use std::ffi::OsStr;
 use std::fs::{self, File};
 use std::io::{self, Write};
@@ -25,7 +16,6 @@
 use nix_index::package::StorePath;
 use nix_index::CACHE_URL;
 use separator::Separatable;
-use stderr::*;
 
 /// The main function of this module: creates a new nix-index database.
 async fn update_index(args: &Args) -> Result<()> {
@@ -39,7 +29,7 @@
         None
     };
 
-    errstln!("+ querying available packages");
+    eprintln!("+ querying available packages");
     let fetcher = Fetcher::new(CACHE_URL.to_string()).map_err(ErrorKind::ParseProxy)?;
     let (files, watch) = match cached {
         Some(v) => v,
