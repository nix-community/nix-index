--- conflicted
+++ resolved
@@ -1,12 +1,8 @@
 [package]
 authors = ["Benno Fünfstück <benno.fuenfstueck@gmail.com>"]
 name = "nix-index"
-<<<<<<< HEAD
 version = "0.1.3"
-=======
-version = "0.1.2"
 edition = "2018"
->>>>>>> 809788b3
 
 [[bin]]
 doc = false
