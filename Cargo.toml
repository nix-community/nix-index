[package]
authors = ["Benno Fünfstück <benno.fuenfstueck@gmail.com>"]
edition = "2018"
name = "nix-index"
version = "0.1.3"
[[bin]]
doc = false
name = "nix-index"

[[bin]]
name = "nix-locate"

[dependencies]
ansi_term = "0.12.1"
bincode = "1.3.3"
brotli2 = "0.3.2"
<<<<<<< HEAD
byteorder = "1.4.3"
clap = "2.33.3"
error-chain = "0.12.4"
futures = "0.3.17"
grep = "0.2.8"
headers = "0.3.5"
http = "0.2.5"
hyper-proxy = "0.9.1"
atty = "0.2.14"
memchr = "2.4.1"
indexmap = "1.7.0"
regex = "1.5.4"
regex-syntax = "0.6.25"
separator = "0.4.1"
serde = "1.0.130"
serde_bytes = "0.11.5"
serde_derive = "1.0.130"
serde_json = "1.0.71"
=======
byteorder = "1.2.1"
clap = "2.30.0"
error-chain = "0.12.0"
futures = "0.1.24"
grep = "0.1.7"
hyper = "0.11.12"
isatty = "0.1.6"
memchr = "2.0.2"
num_cpus = "1.13.0"
ordermap = "0.3.4"
regex = "1.0.5"
regex-syntax = "0.4.2"
separator = "0.3.1"
serde = "1.0.27"
serde_bytes = "0.10.3"
serde_derive = "1.0.27"
serde_json = "1.0.27"
>>>>>>> 5f069493
stderr = "0.8.0"
tokio-retry = "0.3.0"
tokio-stream = "0.1.8"
url = "2.2.2"
void = "1.0.2"
<<<<<<< HEAD
xdg = "2.4.0"
xml-rs = "0.8.4"
xz2 = "0.1.6"
zstd = "0.9.0"

[dependencies.hyper]
features = ["client", "http1", "http2", "runtime", "stream"]
version = "0.14.15"

[dependencies.tokio]
features = ["full"]
version = "1.14.0"
=======
xdg = "2.1.0"
xml-rs = "0.8.0"
xz2 = "0.1.4"
zstd = { version = "0.6.0+zstd.1.4.8", features = [ "zstdmt" ] }
>>>>>>> 5f069493

[[example]]
name = "nix-index-debug"

[profile]
[profile.release]
debug = true<|MERGE_RESOLUTION|>--- conflicted
+++ resolved
@@ -14,7 +14,6 @@
 ansi_term = "0.12.1"
 bincode = "1.3.3"
 brotli2 = "0.3.2"
-<<<<<<< HEAD
 byteorder = "1.4.3"
 clap = "2.33.3"
 error-chain = "0.12.4"
@@ -25,6 +24,7 @@
 hyper-proxy = "0.9.1"
 atty = "0.2.14"
 memchr = "2.4.1"
+num_cpus = "1.13.0"
 indexmap = "1.7.0"
 regex = "1.5.4"
 regex-syntax = "0.6.25"
@@ -33,35 +33,15 @@
 serde_bytes = "0.11.5"
 serde_derive = "1.0.130"
 serde_json = "1.0.71"
-=======
-byteorder = "1.2.1"
-clap = "2.30.0"
-error-chain = "0.12.0"
-futures = "0.1.24"
-grep = "0.1.7"
-hyper = "0.11.12"
-isatty = "0.1.6"
-memchr = "2.0.2"
-num_cpus = "1.13.0"
-ordermap = "0.3.4"
-regex = "1.0.5"
-regex-syntax = "0.4.2"
-separator = "0.3.1"
-serde = "1.0.27"
-serde_bytes = "0.10.3"
-serde_derive = "1.0.27"
-serde_json = "1.0.27"
->>>>>>> 5f069493
 stderr = "0.8.0"
 tokio-retry = "0.3.0"
 tokio-stream = "0.1.8"
 url = "2.2.2"
 void = "1.0.2"
-<<<<<<< HEAD
 xdg = "2.4.0"
 xml-rs = "0.8.4"
 xz2 = "0.1.6"
-zstd = "0.9.0"
+zstd = { version = "0.9.0", features = [ "zstdmt" ] }
 
 [dependencies.hyper]
 features = ["client", "http1", "http2", "runtime", "stream"]
@@ -70,12 +50,6 @@
 [dependencies.tokio]
 features = ["full"]
 version = "1.14.0"
-=======
-xdg = "2.1.0"
-xml-rs = "0.8.0"
-xz2 = "0.1.4"
-zstd = { version = "0.6.0+zstd.1.4.8", features = [ "zstdmt" ] }
->>>>>>> 5f069493
 
 [[example]]
 name = "nix-index-debug"
